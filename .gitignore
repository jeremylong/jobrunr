
# Created by https://www.gitignore.io/api/java,gradle,intellij
# Edit at https://www.gitignore.io/?templates=java,gradle,intellij

### Intellij ###
# Covers JetBrains IDEs: IntelliJ, RubyMine, PhpStorm, AppCode, PyCharm, CLion, Android Studio and WebStorm
# Reference: https://intellij-support.jetbrains.com/hc/en-us/articles/206544839

# User-specific stuff
.idea/**/workspace.xml
.idea/**/tasks.xml
.idea/**/usage.statistics.xml
.idea/**/dictionaries
.idea/**/shelf

# Generated files
.idea/**/contentModel.xml

# Sensitive or high-churn files
.idea/**/dataSources/
.idea/**/dataSources.ids
.idea/**/dataSources.local.xml
.idea/**/sqlDataSources.xml
.idea/**/dynamic.xml
.idea/**/uiDesigner.xml
.idea/**/dbnavigator.xml

# Gradle
.idea/**/gradle.xml
.idea/**/libraries

# Gradle and Maven with auto-import
# When using Gradle or Maven with auto-import, you should exclude module files,
# since they will be recreated, and may cause churn.  Uncomment if using
# auto-import.
# .idea/modules.xml
# .idea/*.iml
# .idea/modules
# *.iml
# *.ipr

# CMake
cmake-build-*/

# Mongo Explorer plugin
.idea/**/mongoSettings.xml

# File-based project format
*.iws

# IntelliJ
out/

# mpeltonen/sbt-idea plugin
.idea_modules/

# JIRA plugin
atlassian-ide-plugin.xml

# Cursive Clojure plugin
.idea/replstate.xml

# Crashlytics plugin (for Android Studio and IntelliJ)
com_crashlytics_export_strings.xml
crashlytics.properties
crashlytics-build.properties
fabric.properties

# Editor-based Rest Client
.idea/httpRequests

# Android studio 3.1+ serialized cache file
.idea/caches/build_file_checksums.ser

### Intellij Patch ###
# Comment Reason: https://github.com/joeblau/gitignore.io/issues/186#issuecomment-215987721

# *.iml
# modules.xml
# .idea/misc.xml
# *.ipr

# Sonarlint plugin
.idea/**/sonarlint/

# SonarQube Plugin
.idea/**/sonarIssues.xml

# Markdown Navigator plugin
.idea/**/markdown-navigator.xml
.idea/**/markdown-navigator/

### Java ###
# Compiled class file
*.class

# Log file
*.log

# BlueJ files
*.ctxt

# Mobile Tools for Java (J2ME)
.mtj.tmp/

# Package Files #
*.jar
*.war
*.nar
*.ear
*.zip
*.tar.gz
*.rar

# virtual machine crash logs, see http://www.java.com/en/download/help/error_hotspot.xml
hs_err_pid*

### Gradle ###
.gradle
build/

# Ignore Gradle GUI config
gradle-app.setting

# Avoid ignoring Gradle wrapper jar file (.jar files are usually ignored)
!gradle-wrapper.jar

# Cache of project
.gradletasknamecache

# # Work around https://youtrack.jetbrains.com/issue/IDEA-116898
# gradle/wrapper/gradle-wrapper.properties

### Gradle Patch ###
**/build/

# End of https://www.gitignore.io/api/java,gradle,intellij
.drone-secrets

# Frontend
# See https://help.github.com/articles/ignoring-files/ for more about ignoring files.

# dependencies
/core/src/main/resources/org/jobrunr/dashboard/frontend/node_modules
/.pnp
.pnp.js

# testing
/core/src/main/resources/org/jobrunr/dashboard/frontend/coverage

# production
/core/src/main/resources/org/jobrunr/dashboard/frontend/build

# misc
.DS_Store
.env.development
.env.development.local
.env.test.local
.env.production.local

npm-debug.log*
yarn-debug.log*
<<<<<<< HEAD
yarn-error.log*

*.secrets
=======
yarn-error.log*
>>>>>>> 168b0194
<|MERGE_RESOLUTION|>--- conflicted
+++ resolved
@@ -135,6 +135,7 @@
 **/build/
 
 # End of https://www.gitignore.io/api/java,gradle,intellij
+
 .drone-secrets
 
 # Frontend
@@ -160,10 +161,6 @@
 
 npm-debug.log*
 yarn-debug.log*
-<<<<<<< HEAD
 yarn-error.log*
 
-*.secrets
-=======
-yarn-error.log*
->>>>>>> 168b0194
+*.secrets