--- conflicted
+++ resolved
@@ -51,10 +51,6 @@
                         final Object object = jsonParser.getCodec().treeToValue(arrayNode, valueType);
                         return new JobParameter(className, object);
                     }
-<<<<<<< HEAD
-                    System.out.println(e);
-=======
->>>>>>> 73d94e51
                     throw e;
                 }
             }
