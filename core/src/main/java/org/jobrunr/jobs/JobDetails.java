--- conflicted
+++ resolved
@@ -25,11 +25,7 @@
         this.className = className;
         this.staticFieldName = staticFieldName;
         this.methodName = methodName;
-<<<<<<< HEAD
         this.jobParameters = asArrayList(jobParameters);
-=======
-        this.jobParameters = jobParameters != null ? new ArrayList<>(jobParameters) : new ArrayList<>();
->>>>>>> d2186d8a
     }
 
     public String getClassName() {
